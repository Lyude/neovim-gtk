[package]
name = "nvim-gtk"
version = "0.2.0"
authors = ["daa84 <daa84@inbox.ru>"]
build = "build.rs"

[dependencies]
cairo-rs = "0.4"
pango = "0.4"
pango-sys = "0.6"
pangocairo = "0.5"
pangocairo-sys = "0.7"
glib = "0.5"
glib-sys = "0.6"
gdk = "0.8"
gdk-sys = "0.6"
gio = "0.4"
gobject-sys = "0.6"
#gdk = { git = 'https://github.com/gtk-rs/gdk' }
#gdk-sys = { git = 'https://github.com/gtk-rs/sys' }
#glib = { git = 'https://github.com/gtk-rs/glib' }
#glib-sys = { git = 'https://github.com/gtk-rs/sys' }
#cairo-rs = { git = 'https://github.com/gtk-rs/cairo' }
#cairo-sys-rs = { git = 'https://github.com/gtk-rs/cairo' }
#pango = { git = 'https://github.com/gtk-rs/pango' }
#pango-sys = { git = 'https://github.com/gtk-rs/sys' }
#gio = { git = 'https://github.com/gtk-rs/gio' }
#pangocairo = { git = 'https://github.com/RazrFalcon/pangocairo-rs' }
neovim-lib = "0.5"
phf = "0.7"
log = "0.4"
env_logger = "0.5"
htmlescape = "0.3"
<<<<<<< HEAD
rmpv = "0.4"
=======
percent-encoding = "1.0"
regex = "0.2"
lazy_static = "1.0"
>>>>>>> 4be2d060

serde = "1.0"
serde_derive = "1.0"
toml = "0.4"
serde_json = "1.0"

#[dependencies.neovim-lib]
#git = "https://github.com/daa84/neovim-lib"

[build-dependencies]
phf_codegen = "0.7"

[dependencies.gtk]
version = "0.4"
features = ["v3_22"]
#git = "https://github.com/gtk-rs/gtk"

[dependencies.gtk-sys]
version = "0.6"
features = ["v3_22"]
#git = 'https://github.com/gtk-rs/sys'
<|MERGE_RESOLUTION|>--- conflicted
+++ resolved
@@ -31,13 +31,10 @@
 log = "0.4"
 env_logger = "0.5"
 htmlescape = "0.3"
-<<<<<<< HEAD
 rmpv = "0.4"
-=======
 percent-encoding = "1.0"
 regex = "0.2"
 lazy_static = "1.0"
->>>>>>> 4be2d060
 
 serde = "1.0"
 serde_derive = "1.0"
