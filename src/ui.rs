--- conflicted
+++ resolved
@@ -8,13 +8,8 @@
 use gtk::prelude::*;
 use gtk::ApplicationExt;
 use gtk::{ApplicationWindow, HeaderBar, ToolButton, Image, AboutDialog};
-<<<<<<< HEAD
 use gio::prelude::*;
 use gio::{Menu, MenuExt, MenuItem, MenuItemExt, SimpleAction};
-use glib;
-=======
-use gio::{Menu, MenuItem, SimpleAction};
->>>>>>> 491de706
 
 use settings::Settings;
 use shell::{Shell, ShellOptions};
@@ -74,14 +69,7 @@
         }
     }
 
-<<<<<<< HEAD
-    pub fn init(&mut self,
-                app: &gtk::Application,
-                nvim_bin_path: Option<&String>,
-                open_path: Option<&str>) {
-=======
     pub fn init(&mut self, app: &gtk::Application) {
->>>>>>> 491de706
         if self.initialized {
             return;
         }
