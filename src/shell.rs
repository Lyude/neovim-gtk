use std::cell::RefCell;
use std::rc::Rc;
use std::sync::{Arc, Condvar, Mutex};
use std::ops::Deref;
use std::thread;
<<<<<<< HEAD
use std::collections::HashMap;
=======
use std::time::Duration;
>>>>>>> 30ccc4b6

use cairo;
use pango::{LayoutExt, FontDescription};
use gdk;
use gdk::{ModifierType, EventButton, EventMotion, EventType, EventScroll};
use gdk_sys;
use glib;
use gtk;
use gtk::prelude::*;
use pangocairo;

use neovim_lib::{Neovim, NeovimApi, Value};
use neovim_lib::neovim_api::Tabpage;

use settings::{Settings, FontSource};
use ui_model::{UiModel, Attrs, ModelRect};
use color::{ColorModel, Color, COLOR_BLACK, COLOR_WHITE, COLOR_RED};
<<<<<<< HEAD

use nvim::{self, RedrawEvents, GuiApi, RepaintMode, ErrorReport, NeovimClient, NeovimRef,
           NeovimClientAsync};

use input::{self, keyval_to_input_string};
use cursor::{Cursor, CursorRedrawCb};
=======
use nvim::{self, RedrawEvents, GuiApi, RepaintMode, ErrorReport, NeovimClient,
           NeovimRef, NeovimClientAsync, CompleteItem};
use input;
use input::keyval_to_input_string;
use cursor::Cursor;
>>>>>>> 30ccc4b6
use ui::UiMutex;
use popup_menu::{self, PopupMenu};
use tabline::Tabline;
use cmd_line::{self, CmdLine};
use error;
use mode;
use render;
use render::CellMetrics;

const DEFAULT_FONT_NAME: &str = "DejaVu Sans Mono 12";
pub const MINIMUM_SUPPORTED_NVIM_VERSION: &str = "0.2.1";

macro_rules! idle_cb_call {
    ($state:ident.$cb:ident($( $x:expr ),*)) => (
            glib::idle_add(move || {
                               if let Some(ref cb) = $state.borrow().$cb {
                                   (&mut *cb.borrow_mut())($($x),*);
                               }

                               glib::Continue(false)
                           });
    )
}

#[derive(Debug, Clone, Copy)]
enum ResizeStateEnum {
    NvimResizeTimer(usize, usize),
    NvimResizeRequest(usize, usize),
    Wait,
}

<<<<<<< HEAD
pub struct RenderState {
    pub font_ctx: render::Context,
    pub color_model: ColorModel,
    pub mode: mode::Mode,
}

impl RenderState {
    pub fn new() -> Self {
        RenderState {
            font_ctx: render::Context::new(FontDescription::from_string(DEFAULT_FONT_NAME)),
            color_model: ColorModel::new(),
            mode: mode::Mode::new(),
=======
pub struct ResizeState {
    state: ResizeStateEnum,
    timer: Option<glib::SourceId>,
}

impl ResizeState {
    pub fn new() -> Self {
        ResizeState {
            state: ResizeStateEnum::Wait,
            timer: None,
>>>>>>> 30ccc4b6
        }
    }
}

pub struct State {
    pub model: UiModel,
    cur_attrs: Option<Attrs>,
    mouse_enabled: bool,
    nvim: Rc<NeovimClient>,
    cursor: Option<Cursor<State>>,
    popup_menu: PopupMenu,
    cmd_line: CmdLine,
    settings: Rc<RefCell<Settings>>,
    render_state: Rc<RefCell<RenderState>>,

    stack: gtk::Stack,
    pub drawing_area: gtk::DrawingArea,
    tabs: Tabline,
    im_context: gtk::IMMulticontext,
    error_area: error::ErrorArea,

    resize_state: Rc<RefCell<ResizeState>>,

    options: ShellOptions,

    detach_cb: Option<Box<RefCell<FnMut() + Send + 'static>>>,
    nvim_started_cb: Option<Box<RefCell<FnMut() + Send + 'static>>>,
}

impl State {
    pub fn new(settings: Rc<RefCell<Settings>>, options: ShellOptions) -> State {
        let drawing_area = gtk::DrawingArea::new();
        let render_state = Rc::new(RefCell::new(RenderState::new()));
        let popup_menu = PopupMenu::new(&drawing_area);
        let cmd_line = CmdLine::new(&drawing_area, render_state.clone());

        State {
            model: UiModel::empty(),
            nvim: Rc::new(NeovimClient::new()),
            cur_attrs: None,
            mouse_enabled: true,
            cursor: None,
            popup_menu,
            cmd_line,
            settings,
            render_state,

            // UI
            stack: gtk::Stack::new(),
            drawing_area,
            tabs: Tabline::new(),
            im_context: gtk::IMMulticontext::new(),
            error_area: error::ErrorArea::new(),

            resize_state: Rc::new(RefCell::new(ResizeState::new())),

            options,

            detach_cb: None,
            nvim_started_cb: None,
        }
    }

    /// Return NeovimRef only if vim in non blocking state
    ///
    /// Note that this call also do neovim api call get_mode
    pub fn nvim_non_blocked(&self) -> Option<NeovimRef> {
        self.nvim().and_then(NeovimRef::non_blocked)
    }

    pub fn nvim(&self) -> Option<NeovimRef> {
        self.nvim.nvim()
    }

    pub fn nvim_clone(&self) -> Rc<NeovimClient> {
        self.nvim.clone()
    }

    pub fn start_nvim_initialization(&self) -> bool {
        if self.nvim.is_uninitialized() {
            self.nvim.set_in_progress();
            true
        } else {
            false
        }
    }

    pub fn set_detach_cb<F>(&mut self, cb: Option<F>)
    where
        F: FnMut() + Send + 'static,
    {
        if cb.is_some() {
            self.detach_cb = Some(Box::new(RefCell::new(cb.unwrap())));
        } else {
            self.detach_cb = None;
        }
    }

    pub fn set_nvim_started_cb<F>(&mut self, cb: Option<F>)
    where
        F: FnMut() + Send + 'static,
    {
        if cb.is_some() {
            self.nvim_started_cb = Some(Box::new(RefCell::new(cb.unwrap())));
        } else {
            self.nvim_started_cb = None;
        }
    }

    pub fn set_font_desc(&mut self, desc: &str) {
        self.render_state.borrow_mut().font_ctx.update(
            FontDescription::from_string(desc),
        );
        self.model.clear_glyphs();
        self.try_nvim_resize();
        self.on_redraw(&RepaintMode::All);
    }

    pub fn open_file(&self, path: &str) {
        if let Some(mut nvim) = self.nvim() {
            nvim.command(&format!("e {}", path)).report_err();
        }
    }

    pub fn cd(&self, path: &str) {
        if let Some(mut nvim) = self.nvim() {
            nvim.command(&format!("cd {}", path)).report_err();
        }
    }

    fn close_popup_menu(&self) {
        if self.popup_menu.is_open() {
            if let Some(mut nvim) = self.nvim() {
                nvim.input("<Esc>").report_err();
            }
        }
    }

    fn queue_draw_area<M: AsRef<ModelRect>>(&mut self, rect_list: &[M]) {
        // extends by items before, then after changes

        let rects: Vec<_> = rect_list
            .iter()
            .map(|rect| rect.as_ref().clone())
            .map(|mut rect| {
                rect.extend_by_items(&self.model);
                rect
            })
            .collect();

        self.update_dirty_glyphs();

        let render_state = self.render_state.borrow();
        let cell_metrics = render_state.font_ctx.cell_metrics();

        for mut rect in rects {
            rect.extend_by_items(&self.model);

            let (x, y, width, height) = rect.to_area_extend_ink(&self.model, cell_metrics);
            self.drawing_area.queue_draw_area(x, y, width, height);
        }
    }

    #[inline]
    fn update_dirty_glyphs(&mut self) {
        let render_state = self.render_state.borrow();
        render::shape_dirty(
            &render_state.font_ctx,
            &mut self.model,
            &render_state.color_model,
        );
    }

    fn im_commit(&self, ch: &str) {
        if let Some(mut nvim) = self.nvim() {
            input::im_input(&mut nvim, ch);
        }
    }

    fn calc_nvim_size(&self) -> (usize, usize) {
        let &CellMetrics {
            line_height,
            char_width,
            ..
        } = self.render_state.borrow().font_ctx.cell_metrics();
        let alloc = self.drawing_area.get_allocation();
        (
            (alloc.width as f64 / char_width).trunc() as usize,
            (alloc.height as f64 / line_height).trunc() as usize,
        )
    }

    fn show_error_area(&self) {
        let stack = self.stack.clone();
        gtk::idle_add(move || {
            stack.set_visible_child_name("Error");
            Continue(false)
        });
    }

    fn set_im_location(&self) {
        let (row, col) = self.model.get_cursor();

        let (x, y, width, height) =
            ModelRect::point(col, row).to_area(self.render_state.borrow().font_ctx.cell_metrics());

        self.im_context.set_cursor_location(&gdk::Rectangle {
            x,
            y,
            width,
            height,
        });

        self.im_context.reset();
    }

    fn try_nvim_resize(&self) {
        let (columns, rows) = self.calc_nvim_size();

        let mut resize_state = self.resize_state.borrow_mut();

        match resize_state.state {
            ResizeStateEnum::NvimResizeTimer(req_columns, req_rows) => {
                if req_columns == columns && req_rows == rows {
                    return;
                }
                glib::source_remove(resize_state.timer.take().unwrap());
                resize_state.state = ResizeStateEnum::Wait;
            }
            ResizeStateEnum::NvimResizeRequest(req_columns, req_rows) => {
                if req_columns == columns && req_rows == rows {
                    return;
                }
            }
            ResizeStateEnum::Wait => (),
        }


        let resize_state_ref = self.resize_state.clone();
        let nvim = self.nvim.clone();


        if self.model.rows == rows && self.model.columns == columns {
            return;
        }

        resize_state.state = ResizeStateEnum::NvimResizeTimer(columns, rows);
        resize_state.timer = Some(gtk::timeout_add(250, move || {
            let mut resize_state = resize_state_ref.borrow_mut();
            resize_state.state = ResizeStateEnum::NvimResizeRequest(columns, rows);
            resize_state.timer = None;

            if let Some(mut nvim) = nvim.nvim().and_then(NeovimRef::non_blocked) {
                if let Err(err) = nvim.ui_try_resize(columns as u64, rows as u64) {
                    error!("Error trying resize nvim {}", err);
                }
            }
            Continue(false)
        }));
    }

    fn get_window(&self) -> gtk::Window {
        self.drawing_area
            .get_toplevel()
            .unwrap()
            .downcast()
            .unwrap()
    }

    fn resize_main_window(&mut self) {
        let &CellMetrics {
            line_height,
            char_width,
            ..
        } = self.render_state.borrow().font_ctx.cell_metrics();

        let width = self.drawing_area.get_allocated_width();
        let height = self.drawing_area.get_allocated_height();
        let request_height = (self.model.rows as f64 * line_height) as i32;
        let request_width = (self.model.columns as f64 * char_width) as i32;

        if width != request_width || height != request_height {
            let window = self.get_window();
            let (win_width, win_height) = window.get_size();
            let h_border = win_width - width;
            let v_border = win_height - height;
            window.resize(request_width + h_border, request_height + v_border);
        }
    }

    fn edit_paste(&self, clipboard: &str) {
        let nvim = self.nvim();
        if let Some(mut nvim) = nvim {
            let render_state = self.render_state.borrow();
            if render_state.mode.is(&mode::NvimMode::Insert) ||
                render_state.mode.is(&mode::NvimMode::Normal)
            {
                let paste_code = format!("normal! \"{}P", clipboard);
                nvim.command(&paste_code).report_err();
            } else {
                let paste_code = format!("<C-r>{}", clipboard);
                nvim.input(&paste_code).report_err();
            };

        }
    }
}

pub struct UiState {
    mouse_pressed: bool,
    scroll_delta: (f64, f64),
}

impl UiState {
    pub fn new() -> UiState {
        UiState {
            mouse_pressed: false,
            scroll_delta: (0.0, 0.0),
        }
    }
}

#[derive(Clone)]
pub struct ShellOptions {
    nvim_bin_path: Option<String>,
    open_path: Option<String>,
    timeout: Option<Duration>,
}

impl ShellOptions {
    pub fn new(
        nvim_bin_path: Option<String>,
        open_path: Option<String>,
        timeout: Option<Duration>,
    ) -> Self {
        ShellOptions {
            nvim_bin_path,
            open_path,
            timeout,
        }
    }
}

pub struct Shell {
    pub state: Arc<UiMutex<State>>,
    ui_state: Rc<RefCell<UiState>>,

    widget: gtk::Box,
}

impl Shell {
    pub fn new(settings: Rc<RefCell<Settings>>, options: ShellOptions) -> Shell {
        let shell = Shell {
            state: Arc::new(UiMutex::new(State::new(settings, options))),
            ui_state: Rc::new(RefCell::new(UiState::new())),

            widget: gtk::Box::new(gtk::Orientation::Vertical, 0),
        };

        let shell_ref = Arc::downgrade(&shell.state);
        shell.state.borrow_mut().cursor = Some(Cursor::new(shell_ref));

        shell
    }

    pub fn is_nvim_initialized(&self) -> bool {
        let state = self.state.borrow();
        state.nvim.is_initialized()
    }

    pub fn init(&mut self) {
        let state = self.state.borrow();
        state.drawing_area.set_hexpand(true);
        state.drawing_area.set_vexpand(true);
        state.drawing_area.set_can_focus(true);

        state.im_context.set_use_preedit(false);

        let nvim_box = gtk::Box::new(gtk::Orientation::Vertical, 0);

        nvim_box.pack_start(&*state.tabs, false, true, 0);
        nvim_box.pack_start(&state.drawing_area, true, true, 0);

        state.stack.add_named(&nvim_box, "Nvim");
        state.stack.add_named(&*state.error_area, "Error");

        self.widget.pack_start(&state.stack, true, true, 0);

        state.drawing_area.set_events(
            (gdk_sys::GDK_BUTTON_RELEASE_MASK | gdk_sys::GDK_BUTTON_PRESS_MASK |
                 gdk_sys::GDK_BUTTON_MOTION_MASK | gdk_sys::GDK_SCROLL_MASK |
                 gdk_sys::GDK_SMOOTH_SCROLL_MASK)
                .bits() as i32,
        );

        let ref_state = self.state.clone();
        let ref_ui_state = self.ui_state.clone();
        state.drawing_area.connect_button_press_event(move |_, ev| {
            gtk_button_press(
                &mut *ref_state.borrow_mut(),
                &mut *ref_ui_state.borrow_mut(),
                ev,
            )
        });

        let ref_state = self.state.clone();
        let ref_ui_state = self.ui_state.clone();
        state.drawing_area.connect_button_release_event(
            move |_, ev| {
                gtk_button_release(
                    &mut *ref_state.borrow_mut(),
                    &mut *ref_ui_state.borrow_mut(),
                    ev,
                )
            },
        );


        let ref_state = self.state.clone();
        let ref_ui_state = self.ui_state.clone();
        state.drawing_area.connect_motion_notify_event(
            move |_, ev| {
                gtk_motion_notify(
                    &mut *ref_state.borrow_mut(),
                    &mut *ref_ui_state.borrow_mut(),
                    ev,
                )
            },
        );

        let ref_state = self.state.clone();
        state.drawing_area.connect_draw(
            move |_, ctx| gtk_draw(&ref_state, ctx),
        );

        let ref_state = self.state.clone();
        state.drawing_area.connect_key_press_event(move |_, ev| {
            ref_state
                .borrow_mut()
                .cursor
                .as_mut()
                .unwrap()
                .reset_state();

            if ref_state.borrow().im_context.filter_keypress(ev) {
                Inhibit(true)
            } else {
                let state = ref_state.borrow();
                let nvim = state.nvim();
                if let Some(mut nvim) = nvim {
                    input::gtk_key_press(&mut nvim, ev)
                } else {
                    Inhibit(false)
                }
            }
        });
        let ref_state = self.state.clone();
        state.drawing_area.connect_key_release_event(move |_, ev| {
            ref_state.borrow().im_context.filter_keypress(ev);
            Inhibit(false)
        });

        let ref_state = self.state.clone();
        let ref_ui_state = self.ui_state.clone();
        state.drawing_area.connect_scroll_event(move |_, ev| {
            gtk_scroll_event(
                &mut *ref_state.borrow_mut(),
                &mut *ref_ui_state.borrow_mut(),
                ev,
            )
        });

        let ref_state = self.state.clone();
        state.drawing_area.connect_focus_in_event(move |_, _| {
            gtk_focus_in(&mut *ref_state.borrow_mut())
        });

        let ref_state = self.state.clone();
        state.drawing_area.connect_focus_out_event(move |_, _| {
            gtk_focus_out(&mut *ref_state.borrow_mut())
        });

        let ref_state = self.state.clone();
        state.drawing_area.connect_realize(move |w| {
            let ref_state = ref_state.clone();
            let w = w.clone();
            // sometime set_client_window does not work without idle_add
            // and looks like not enabled im_context
            gtk::idle_add(move || {
                ref_state.borrow().im_context.set_client_window(
                    w.get_window().as_ref(),
                );
                Continue(false)
            });
        });

        let ref_state = self.state.clone();
        state.im_context.connect_commit(move |_, ch| {
            ref_state.borrow().im_commit(ch)
        });

        let ref_state = self.state.clone();
        state.drawing_area.connect_configure_event(move |_, _| {
            ref_state.borrow().try_nvim_resize();
            false
        });

        let ref_state = self.state.clone();
        state.drawing_area.connect_size_allocate(
            move |_, _| init_nvim(&ref_state),
        );

    }

    #[cfg(unix)]
    pub fn set_font_desc(&self, font_name: &str) {
        self.state.borrow_mut().set_font_desc(font_name);
    }

    pub fn grab_focus(&self) {
        self.state.borrow().drawing_area.grab_focus();
    }

    pub fn open_file(&self, path: &str) {
        self.state.borrow().open_file(path);
    }

    pub fn cd(&self, path: &str) {
        self.state.borrow().cd(path);
    }

    pub fn detach_ui(&mut self) {
        let state = self.state.borrow();

        let nvim = state.nvim();
        if let Some(mut nvim) = nvim {
            nvim.ui_detach().expect("Error in ui_detach");
        }
    }

    pub fn edit_paste(&self) {
        self.state.borrow().edit_paste("+");
    }

    pub fn edit_save_all(&self) {
        let state = self.state.borrow();

        let nvim = state.nvim();
        if let Some(mut nvim) = nvim {
            nvim.command(":wa").report_err();
        }
    }

    pub fn set_detach_cb<F>(&self, cb: Option<F>)
    where
        F: FnMut() + Send + 'static,
    {
        let mut state = self.state.borrow_mut();
        state.set_detach_cb(cb);
    }

    pub fn set_nvim_started_cb<F>(&self, cb: Option<F>)
    where
        F: FnMut() + Send + 'static,
    {
        let mut state = self.state.borrow_mut();
        state.set_nvim_started_cb(cb);
    }
}

impl Deref for Shell {
    type Target = gtk::Box;

    fn deref(&self) -> &gtk::Box {
        &self.widget
    }
}

fn gtk_focus_in(state: &mut State) -> Inhibit {
<<<<<<< HEAD
    if let Some(mut nvim) = state.nvim() {
        nvim.command("if exists('#FocusGained') | doautocmd FocusGained | endif")
            .report_err(&mut *nvim);
=======
    if let Some(mut nvim) = state.nvim_non_blocked() {
        nvim.command("if exists('#FocusGained') | doautocmd FocusGained | endif")
            .report_err();
>>>>>>> 30ccc4b6
    }

    state.im_context.focus_in();
    state.cursor.as_mut().unwrap().enter_focus();
    let point = state.model.cur_point();
    state.on_redraw(&RepaintMode::Area(point));
    Inhibit(false)
}

fn gtk_focus_out(state: &mut State) -> Inhibit {
<<<<<<< HEAD
    if let Some(mut nvim) = state.nvim() {
        nvim.command("if exists('#FocusLost') | doautocmd FocusLost | endif")
            .report_err(&mut *nvim);
=======
    if let Some(mut nvim) = state.nvim_non_blocked() {
        nvim.command("if exists('#FocusLost') | doautocmd FocusLost | endif")
            .report_err();
>>>>>>> 30ccc4b6
    }

    state.im_context.focus_out();
    state.cursor.as_mut().unwrap().leave_focus();
    let point = state.model.cur_point();
    state.on_redraw(&RepaintMode::Area(point));

    Inhibit(false)
}

fn gtk_scroll_event(state: &mut State, ui_state: &mut UiState, ev: &EventScroll) -> Inhibit {
    if !state.mouse_enabled {
        return Inhibit(false);
    }

    state.close_popup_menu();

    match ev.get_direction() {
        gdk::ScrollDirection::Right => {
            mouse_input(state, "ScrollWheelRight", ev.get_state(), ev.get_position())
        }
        gdk::ScrollDirection::Left => {
            mouse_input(state, "ScrollWheelLeft", ev.get_state(), ev.get_position())
        }
        gdk::ScrollDirection::Up => {
            mouse_input(state, "ScrollWheelUp", ev.get_state(), ev.get_position())
        }
        gdk::ScrollDirection::Down => {
            mouse_input(state, "ScrollWheelDown", ev.get_state(), ev.get_position())
        }
        gdk::ScrollDirection::Smooth => {
            // Remember and accumulate scroll deltas, so slow scrolling still
            // works.
            ui_state.scroll_delta.0 += ev.as_ref().delta_x;
            ui_state.scroll_delta.1 += ev.as_ref().delta_y;
            // Perform scroll action for deltas with abs(delta) >= 1.
            let x = ui_state.scroll_delta.0 as isize;
            let y = ui_state.scroll_delta.1 as isize;
            for _ in 0..x {
                mouse_input(state, "ScrollWheelRight", ev.get_state(), ev.get_position())
            }
            for _ in 0..-x {
                mouse_input(state, "ScrollWheelLeft", ev.get_state(), ev.get_position())
            }
            for _ in 0..y {
                mouse_input(state, "ScrollWheelDown", ev.get_state(), ev.get_position())
            }
            for _ in 0..-y {
                mouse_input(state, "ScrollWheelUp", ev.get_state(), ev.get_position())
            }
            // Subtract performed scroll deltas.
            ui_state.scroll_delta.0 -= x as f64;
            ui_state.scroll_delta.1 -= y as f64;
        }
        _ => (),
    }
    Inhibit(false)
}

fn gtk_button_press(shell: &mut State, ui_state: &mut UiState, ev: &EventButton) -> Inhibit {
    if ev.get_event_type() != EventType::ButtonPress {
        return Inhibit(false);
    }

    if shell.mouse_enabled {
        ui_state.mouse_pressed = true;

        match ev.get_button() {
            1 => mouse_input(shell, "LeftMouse", ev.get_state(), ev.get_position()),
            2 => mouse_input(shell, "MiddleMouse", ev.get_state(), ev.get_position()),
            3 => mouse_input(shell, "RightMouse", ev.get_state(), ev.get_position()),
            _ => (),
        }
    }
    Inhibit(false)
}

fn mouse_input(shell: &mut State, input: &str, state: ModifierType, position: (f64, f64)) {
    let &CellMetrics {
        line_height,
        char_width,
        ..
    } = shell.render_state.borrow().font_ctx.cell_metrics();
    let (x, y) = position;
    let col = (x / char_width).trunc() as u64;
    let row = (y / line_height).trunc() as u64;
    let input_str = format!("{}<{},{}>", keyval_to_input_string(input, state), col, row);

    let nvim = shell.nvim();
    if let Some(mut nvim) = nvim {
        nvim.input(&input_str).expect(
            "Can't send mouse input event",
        );
    }
}

fn gtk_button_release(shell: &mut State, ui_state: &mut UiState, ev: &EventButton) -> Inhibit {
    ui_state.mouse_pressed = false;

    if shell.mouse_enabled {
        match ev.get_button() {
            1 => mouse_input(shell, "LeftRelease", ev.get_state(), ev.get_position()),
            2 => mouse_input(shell, "MiddleRelease", ev.get_state(), ev.get_position()),
            3 => mouse_input(shell, "RightRelease", ev.get_state(), ev.get_position()),
            _ => (),
        }
    }

    Inhibit(false)
}

fn gtk_motion_notify(shell: &mut State, ui_state: &mut UiState, ev: &EventMotion) -> Inhibit {
    if shell.mouse_enabled && ui_state.mouse_pressed {
        mouse_input(shell, "LeftDrag", ev.get_state(), ev.get_position());
    }
    Inhibit(false)
}

fn gtk_draw(state_arc: &Arc<UiMutex<State>>, ctx: &cairo::Context) -> Inhibit {

    let state = state_arc.borrow();
    if state.nvim.is_initialized() {
        let render_state = state.render_state.borrow();
        render::render(
            ctx,
            state.cursor.as_ref().unwrap(),
            &render_state.font_ctx,
            &state.model,
            &render_state.color_model,
            &render_state.mode,
        );
    } else if state.nvim.is_initializing() {
        draw_initializing(&*state, ctx);
    }

    Inhibit(false)
}

fn show_nvim_start_error(err: &nvim::NvimInitError, state_arc: Arc<UiMutex<State>>) {
    let source = err.source();
    let cmd = err.cmd().unwrap().to_owned();

    glib::idle_add(move || {
        let state = state_arc.borrow();
        state.nvim.set_error();
        state.error_area.show_nvim_start_error(&source, &cmd);
        state.show_error_area();

        Continue(false)
    });
}

fn show_nvim_init_error(err: &nvim::NvimInitError, state_arc: Arc<UiMutex<State>>) {
    let source = err.source();

    glib::idle_add(move || {
        let state = state_arc.borrow();
        state.nvim.set_error();
        state.error_area.show_nvim_init_error(&source);
        state.show_error_area();

        Continue(false)
    });
}

fn init_nvim_async(
    state_arc: Arc<UiMutex<State>>,
    options: ShellOptions,
    cols: usize,
    rows: usize,
) {
    // execute nvim
    let nvim = match nvim::start(
        state_arc.clone(),
        options.nvim_bin_path.as_ref(),
        options.timeout,
    ) {
        Ok(nvim) => nvim,
        Err(err) => {
            show_nvim_start_error(&err, state_arc);
            return;
        }
    };

    let nvim = set_nvim_to_state(state_arc.clone(), nvim);

    // add callback on session end
    let guard = nvim.borrow().unwrap().session.take_dispatch_guard();
    let state_ref = state_arc.clone();
    thread::spawn(move || {
        guard.join().expect("Can't join dispatch thread");

        glib::idle_add(move || {
            state_ref.borrow().nvim.clear();
            if let Some(ref cb) = state_ref.borrow().detach_cb {
                (&mut *cb.borrow_mut())();
            }

            glib::Continue(false)
        });
    });

    // attach ui
    if let Err(err) = nvim::post_start_init(
        nvim,
        options.open_path.as_ref(),
        cols as u64,
        rows as u64,
    )
    {
        show_nvim_init_error(&err, state_arc.clone());
    } else {
        set_nvim_initialized(state_arc);
    }
}

fn set_nvim_to_state(state_arc: Arc<UiMutex<State>>, nvim: Neovim) -> NeovimClientAsync {
    let pair = Arc::new((Mutex::new(None), Condvar::new()));
    let pair2 = pair.clone();
    let mut nvim = Some(nvim);

    glib::idle_add(move || {
        let nvim_aync = state_arc.borrow().nvim.set_nvim_async(nvim.take().unwrap());

        let &(ref lock, ref cvar) = &*pair2;
        let mut started = lock.lock().unwrap();
        *started = Some(nvim_aync);
        cvar.notify_one();

        Continue(false)
    });

    // Wait idle set nvim properly
    let &(ref lock, ref cvar) = &*pair;
    let mut started = lock.lock().unwrap();
    while started.is_none() {
        started = cvar.wait(started).unwrap();
    }

    started.take().unwrap()
}

fn set_nvim_initialized(state_arc: Arc<UiMutex<State>>) {
    glib::idle_add(clone!(state_arc => move || {
        let mut state = state_arc.borrow_mut();
        state.nvim.async_to_sync();
        state.nvim.set_initialized();
        state.cursor.as_mut().unwrap().start();

        Continue(false)
    }));


    idle_cb_call!(state_arc.nvim_started_cb());
}

fn draw_initializing(state: &State, ctx: &cairo::Context) {
<<<<<<< HEAD
    let render_state = state.render_state.borrow();
    let color_model = &render_state.color_model;
    let layout = ctx.create_pango_layout();
    let desc = render_state.font_ctx.font_description();
=======
    let layout = pangocairo::functions::create_layout(ctx).unwrap();
    let desc = state.get_font_desc();
>>>>>>> 30ccc4b6
    let alloc = state.drawing_area.get_allocation();

    ctx.set_source_rgb(
        color_model.bg_color.0,
        color_model.bg_color.1,
        color_model.bg_color.2,
    );
    ctx.paint();

    layout.set_font_description(desc);
    layout.set_text("Loading->");
    let (width, height) = layout.get_pixel_size();

    let x = alloc.width as f64 / 2.0 - width as f64 / 2.0;
    let y = alloc.height as f64 / 2.0 - height as f64 / 2.0;

    ctx.move_to(x, y);
    ctx.set_source_rgb(
        color_model.fg_color.0,
        color_model.fg_color.1,
        color_model.fg_color.2,
    );
    pangocairo::functions::update_layout(ctx, &layout);
    pangocairo::functions::show_layout(ctx, &layout);


    ctx.move_to(x + width as f64, y);
    state.cursor.as_ref().unwrap().draw(
        ctx,
        &render_state.font_ctx,
        &render_state.mode,
        y,
        false,
        &color_model.bg_color,
    );
}

fn init_nvim(state_ref: &Arc<UiMutex<State>>) {
    let mut state = state_ref.borrow_mut();
    if state.start_nvim_initialization() {
        let (cols, rows) = state.calc_nvim_size();
        state.model = UiModel::new(rows as u64, cols as u64);
        state.resize_state.borrow_mut().state = ResizeStateEnum::NvimResizeRequest(cols, rows);

        let state_arc = state_ref.clone();
        let options = state.options.clone();
        thread::spawn(move || init_nvim_async(state_arc, options, cols, rows));
    }
}


impl RedrawEvents for State {
    fn on_cursor_goto(&mut self, row: u64, col: u64) -> RepaintMode {
        let repaint_area = self.model.set_cursor(row as usize, col as usize);
        self.set_im_location();
        RepaintMode::AreaList(repaint_area)
    }

    fn on_put(&mut self, text: String) -> RepaintMode {
        let ch = text.chars().last().unwrap_or(' ');
        let double_width = text.is_empty();
        RepaintMode::Area(self.model.put(ch, double_width, self.cur_attrs.as_ref()))
    }

    fn on_clear(&mut self) -> RepaintMode {
        self.model.clear();
        RepaintMode::All
    }

    fn on_eol_clear(&mut self) -> RepaintMode {
        RepaintMode::Area(self.model.eol_clear())
    }

    fn on_resize(&mut self, columns: u64, rows: u64) -> RepaintMode {
        let state = self.resize_state.borrow().state.clone();
        match state {
            ResizeStateEnum::NvimResizeTimer(..) => {
                if self.model.columns != columns as usize || self.model.rows != rows as usize {
                    self.model = UiModel::new(rows, columns);
                }
            }
            ResizeStateEnum::Wait |
            ResizeStateEnum::NvimResizeRequest(..) => {
                if self.model.columns != columns as usize || self.model.rows != rows as usize {
                    self.resize_state.borrow_mut().state = ResizeStateEnum::Wait;
                    self.model = UiModel::new(rows, columns);
                    self.resize_main_window();
                }
            }
        }

        if let Some(mut nvim) = self.nvim.nvim() {
            let mut render_state = self.render_state.borrow_mut();
            render_state.color_model.theme.update(&mut *nvim);
        }
        RepaintMode::Nothing
    }

    fn on_redraw(&mut self, mode: &RepaintMode) {
        match *mode {
            RepaintMode::All => {
                self.update_dirty_glyphs();
                self.drawing_area.queue_draw();
            }
            RepaintMode::Area(ref rect) => self.queue_draw_area(&[rect]),
            RepaintMode::AreaList(ref list) => self.queue_draw_area(&list.list),
            RepaintMode::Nothing => (),
        }
    }

    fn on_set_scroll_region(&mut self, top: u64, bot: u64, left: u64, right: u64) -> RepaintMode {
        self.model.set_scroll_region(top, bot, left, right);
        RepaintMode::Nothing
    }

    fn on_scroll(&mut self, count: i64) -> RepaintMode {
        RepaintMode::Area(self.model.scroll(count))
    }

    fn on_highlight_set(&mut self, attrs: HashMap<String, Value>) -> RepaintMode {
        let model_attrs = Attrs::from_value_map(&attrs);

        self.cur_attrs = Some(model_attrs);
        RepaintMode::Nothing
    }

    fn on_update_bg(&mut self, bg: i64) -> RepaintMode {
        let mut render_state = self.render_state.borrow_mut();
        if bg >= 0 {
            render_state.color_model.bg_color = Color::from_indexed_color(bg as u64);
        } else {
            render_state.color_model.bg_color = COLOR_BLACK;
        }
        RepaintMode::Nothing
    }

    fn on_update_fg(&mut self, fg: i64) -> RepaintMode {
        let mut render_state = self.render_state.borrow_mut();
        if fg >= 0 {
            render_state.color_model.fg_color = Color::from_indexed_color(fg as u64);
        } else {
            render_state.color_model.fg_color = COLOR_WHITE;
        }
        RepaintMode::Nothing
    }

    fn on_update_sp(&mut self, sp: i64) -> RepaintMode {
        let mut render_state = self.render_state.borrow_mut();
        if sp >= 0 {
            render_state.color_model.sp_color = Color::from_indexed_color(sp as u64);
        } else {
            render_state.color_model.sp_color = COLOR_RED;
        }
        RepaintMode::Nothing
    }

    fn on_mode_change(&mut self, mode: String, idx: u64) -> RepaintMode {
        let mut render_state = self.render_state.borrow_mut();
        render_state.mode.update(&mode, idx as usize);
        RepaintMode::Area(self.model.cur_point())
    }

    fn on_mouse(&mut self, on: bool) -> RepaintMode {
        self.mouse_enabled = on;
        RepaintMode::Nothing
    }

    fn on_busy(&mut self, busy: bool) -> RepaintMode {
        if busy {
            self.cursor.as_mut().unwrap().busy_on();
        } else {
            self.cursor.as_mut().unwrap().busy_off();
        }
        RepaintMode::Area(self.model.cur_point())
    }

    fn popupmenu_show(
        &mut self,
<<<<<<< HEAD
        menu: Vec<Vec<String>>,
=======
        menu: &[CompleteItem],
>>>>>>> 30ccc4b6
        selected: i64,
        row: u64,
        col: u64,
    ) -> RepaintMode {
        let point = ModelRect::point(col as usize, row as usize);
        let render_state = self.render_state.borrow();
        let (x, y, width, height) = point.to_area(render_state.font_ctx.cell_metrics());

        let context = popup_menu::PopupMenuContext {
            nvim: &self.nvim,
            color_model: &render_state.color_model,
            font_ctx: &render_state.font_ctx,
            menu_items: &menu,
            selected,
            x,
            y,
            width,
            height,
        };

        self.popup_menu.show(context);

        RepaintMode::Nothing
    }

    fn popupmenu_hide(&mut self) -> RepaintMode {
        self.popup_menu.hide();
        RepaintMode::Nothing
    }

    fn popupmenu_select(&mut self, selected: i64) -> RepaintMode {
        self.popup_menu.select(selected);
        RepaintMode::Nothing
    }


    fn tabline_update(
        &mut self,
        selected: Tabpage,
        tabs: Vec<(Tabpage, Option<String>)>,
    ) -> RepaintMode {
        self.tabs.update_tabs(&self.nvim, &selected, &tabs);

        RepaintMode::Nothing
    }

    fn mode_info_set(
        &mut self,
        cursor_style_enabled: bool,
        mode_info: Vec<nvim::ModeInfo>,
    ) -> RepaintMode {
        let mut render_state = self.render_state.borrow_mut();
        render_state.mode.set_info(cursor_style_enabled, mode_info);
        RepaintMode::Nothing
    }

    fn cmdline_show(
        &mut self,
        content: Vec<(HashMap<String, Value>, String)>,
        pos: u64,
        firstc: String,
        prompt: String,
        indent: u64,
        level: u64,
    ) -> RepaintMode {
        self.cmd_line.show_level(content, pos, firstc, prompt, indent, level);
        RepaintMode::Nothing
    }
}

impl CursorRedrawCb for State {
    fn queue_redraw_cursor(&mut self) {
        let cur_point = self.model.cur_point();
        self.on_redraw(&RepaintMode::Area(cur_point));
    }
}

impl GuiApi for State {
    fn set_font(&mut self, font_desc: &str) {
        {
            let mut settings = self.settings.borrow_mut();
            settings.set_font_source(FontSource::Rpc);
        }

        self.set_font_desc(font_desc);
    }
}<|MERGE_RESOLUTION|>--- conflicted
+++ resolved
@@ -3,11 +3,8 @@
 use std::sync::{Arc, Condvar, Mutex};
 use std::ops::Deref;
 use std::thread;
-<<<<<<< HEAD
 use std::collections::HashMap;
-=======
 use std::time::Duration;
->>>>>>> 30ccc4b6
 
 use cairo;
 use pango::{LayoutExt, FontDescription};
@@ -25,24 +22,15 @@
 use settings::{Settings, FontSource};
 use ui_model::{UiModel, Attrs, ModelRect};
 use color::{ColorModel, Color, COLOR_BLACK, COLOR_WHITE, COLOR_RED};
-<<<<<<< HEAD
-
-use nvim::{self, RedrawEvents, GuiApi, RepaintMode, ErrorReport, NeovimClient, NeovimRef,
-           NeovimClientAsync};
-
-use input::{self, keyval_to_input_string};
-use cursor::{Cursor, CursorRedrawCb};
-=======
 use nvim::{self, RedrawEvents, GuiApi, RepaintMode, ErrorReport, NeovimClient,
            NeovimRef, NeovimClientAsync, CompleteItem};
 use input;
 use input::keyval_to_input_string;
-use cursor::Cursor;
->>>>>>> 30ccc4b6
+use cursor::{Cursor, CursorRedrawCb};
 use ui::UiMutex;
 use popup_menu::{self, PopupMenu};
 use tabline::Tabline;
-use cmd_line::{self, CmdLine};
+use cmd_line::CmdLine;
 use error;
 use mode;
 use render;
@@ -70,7 +58,21 @@
     Wait,
 }
 
-<<<<<<< HEAD
+pub struct ResizeState {
+    state: ResizeStateEnum,
+    timer: Option<glib::SourceId>,
+}
+
+impl ResizeState {
+    pub fn new() -> Self {
+        ResizeState {
+            state: ResizeStateEnum::Wait,
+            timer: None,
+        }
+    }
+}
+
+
 pub struct RenderState {
     pub font_ctx: render::Context,
     pub color_model: ColorModel,
@@ -83,18 +85,6 @@
             font_ctx: render::Context::new(FontDescription::from_string(DEFAULT_FONT_NAME)),
             color_model: ColorModel::new(),
             mode: mode::Mode::new(),
-=======
-pub struct ResizeState {
-    state: ResizeStateEnum,
-    timer: Option<glib::SourceId>,
-}
-
-impl ResizeState {
-    pub fn new() -> Self {
-        ResizeState {
-            state: ResizeStateEnum::Wait,
-            timer: None,
->>>>>>> 30ccc4b6
         }
     }
 }
@@ -674,15 +664,9 @@
 }
 
 fn gtk_focus_in(state: &mut State) -> Inhibit {
-<<<<<<< HEAD
-    if let Some(mut nvim) = state.nvim() {
-        nvim.command("if exists('#FocusGained') | doautocmd FocusGained | endif")
-            .report_err(&mut *nvim);
-=======
     if let Some(mut nvim) = state.nvim_non_blocked() {
         nvim.command("if exists('#FocusGained') | doautocmd FocusGained | endif")
             .report_err();
->>>>>>> 30ccc4b6
     }
 
     state.im_context.focus_in();
@@ -693,15 +677,9 @@
 }
 
 fn gtk_focus_out(state: &mut State) -> Inhibit {
-<<<<<<< HEAD
-    if let Some(mut nvim) = state.nvim() {
-        nvim.command("if exists('#FocusLost') | doautocmd FocusLost | endif")
-            .report_err(&mut *nvim);
-=======
     if let Some(mut nvim) = state.nvim_non_blocked() {
         nvim.command("if exists('#FocusLost') | doautocmd FocusLost | endif")
             .report_err();
->>>>>>> 30ccc4b6
     }
 
     state.im_context.focus_out();
@@ -959,15 +937,10 @@
 }
 
 fn draw_initializing(state: &State, ctx: &cairo::Context) {
-<<<<<<< HEAD
     let render_state = state.render_state.borrow();
     let color_model = &render_state.color_model;
-    let layout = ctx.create_pango_layout();
+    let layout = pangocairo::functions::create_layout(ctx).unwrap();
     let desc = render_state.font_ctx.font_description();
-=======
-    let layout = pangocairo::functions::create_layout(ctx).unwrap();
-    let desc = state.get_font_desc();
->>>>>>> 30ccc4b6
     let alloc = state.drawing_area.get_allocation();
 
     ctx.set_source_rgb(
@@ -1146,11 +1119,7 @@
 
     fn popupmenu_show(
         &mut self,
-<<<<<<< HEAD
-        menu: Vec<Vec<String>>,
-=======
         menu: &[CompleteItem],
->>>>>>> 30ccc4b6
         selected: i64,
         row: u64,
         col: u64,
@@ -1169,6 +1138,7 @@
             y,
             width,
             height,
+            max_width: self.drawing_area.get_allocated_width() - 20,
         };
 
         self.popup_menu.show(context);
