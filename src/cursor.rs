--- conflicted
+++ resolved
@@ -1,18 +1,10 @@
 use cairo;
-<<<<<<< HEAD
-use ui::UiMutex;
-=======
-use color;
->>>>>>> 6c3af02a
 use mode;
 use render;
 use render::CellMetrics;
-<<<<<<< HEAD
 use highlight::HighlightMap;
-=======
 use std::sync::{Arc, Weak};
 use ui::UiMutex;
->>>>>>> 6c3af02a
 
 use glib;
 
@@ -84,17 +76,12 @@
         font_ctx: &render::Context,
         line_y: f64,
         double_width: bool,
-<<<<<<< HEAD
         hl: &HighlightMap,
-    );
-=======
-        color: &color::ColorModel,
     ) -> f64;
 
     fn is_visible(&self) -> bool;
 
     fn mode_info(&self) -> Option<&mode::ModeInfo>;
->>>>>>> 6c3af02a
 }
 
 pub struct EmptyCursor;
@@ -112,11 +99,7 @@
         _font_ctx: &render::Context,
         _line_y: f64,
         _double_width: bool,
-<<<<<<< HEAD
         _color: &HighlightMap,
-    ) {
-=======
-        _color: &color::ColorModel,
     ) -> f64 {
         0.0
     }
@@ -127,7 +110,6 @@
 
     fn mode_info(&self) -> Option<&mode::ModeInfo> {
         None
->>>>>>> 6c3af02a
     }
 }
 
@@ -198,13 +180,8 @@
         font_ctx: &render::Context,
         line_y: f64,
         double_width: bool,
-<<<<<<< HEAD
         hl: &HighlightMap,
-    ) {
-=======
-        color: &color::ColorModel,
     ) -> f64 {
->>>>>>> 6c3af02a
         let state = self.state.borrow();
 
         let current_point = ctx.get_current_point();
