--- conflicted
+++ resolved
@@ -3,11 +3,7 @@
     PROJECT_NAME: neovim-gtk-win64
   matrix:
     - TARGET: x86_64-pc-windows-gnu
-<<<<<<< HEAD
-      RUST_VERSION: 1.32.0
-=======
       RUST_VERSION: 1.33.0
->>>>>>> 6a7804c6
 
 install:
 #  - ps: Start-FileDownload "https://static.rust-lang.org/dist/channel-rust-stable"
